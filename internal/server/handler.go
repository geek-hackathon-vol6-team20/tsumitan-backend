--- conflicted
+++ resolved
@@ -128,10 +128,7 @@
 
 	// Map database results to PendingResponse
 	response := []PendingResponse{}
-<<<<<<< HEAD
-
-=======
->>>>>>> d3fdd5ab
+  
 	for _, review := range pendingReviews {
 		response = append(response, PendingResponse{
 			Word:        review.Word,
